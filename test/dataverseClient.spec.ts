import { DataverseClient, DataverseSearchOptions, SearchType } from '../src/index'
import { assert, createSandbox, SinonSandbox, SinonStub } from 'sinon'
import { expect } from 'chai'
import axios from 'axios'
import { internet, random } from 'faker'
import { DataverseException } from '../src/exceptions/dataverseException'
import { DataverseMetricType } from '../src/@types/dataverseMetricType'
import { DatasetSubjects } from '../src/@types/datasetSubjects'
import { BasicDatasetInformation } from '../src/@types/basicDataset'
import { DatasetUtil } from '../src/utils/datasetUtil'

describe('DataverseClient', () => {
  const sandbox: SinonSandbox = createSandbox()

  let apiToken: string
  let host: string
  let client: DataverseClient

  let mockResponse: object
  let mockDatasetInformation: object

  let axiosGetStub: SinonStub
  // let axiosPostStub: SinonStub

  let mapBasicDatasetInformationStub: SinonStub

  beforeEach(() => {
    apiToken = random.uuid()
    host = internet.url()
    client = new DataverseClient(host, apiToken)

    mockResponse = {
      status: random.number(),
      data: {}
    }

    mockDatasetInformation = {
      datasetVersion: {
        metadataBlocks: {
          citation: {
            fields: [{
              value: "Darwin's Finches",
              typeClass: 'primitive',
              multiple: false,
              typeName: 'title'
            }
            ],
            displayName: 'Citation Metadata'
          }
        }
      }
    }

    axiosGetStub = sandbox.stub(axios, 'get').resolves(mockResponse)
<<<<<<< HEAD
    // axiosPostStub = sandbox.stub(axios, 'post').resolves(mockResponse)
=======
    axiosPostStub = sandbox.stub(axios, 'post').resolves(mockResponse)

    mapBasicDatasetInformationStub = sandbox.stub(DatasetUtil, 'mapBasicDatasetInformation').returns(mockDatasetInformation)
>>>>>>> 0d8b4f0c
  })

  afterEach(() => {
    sandbox.restore()
  })

  describe('getDataverseInformation', () => {
    it('should call axios with expected url', async () => {
      const alias = random.word()

      await client.getDataverseInformation(alias)

      assert.calledOnce(axiosGetStub)
      assert.calledWithExactly(axiosGetStub, `${host}/api/dataverses/${alias}`, { headers: { 'X-Dataverse-key': apiToken } })
    })

    it('should call axios with expected headers when no apiToken provided', async () => {
      client = new DataverseClient(host)
      const alias = random.word()

      await client.getDataverseInformation(alias)

      assert.calledOnce(axiosGetStub)
      assert.calledWithExactly(axiosGetStub, `${host}/api/dataverses/${alias}`, { headers: { 'X-Dataverse-key': '' } })
    })

    it('should return expected response', async () => {
      const expectedResponse = {
        ...mockResponse
      }
      const alias = random.word()
      axiosGetStub
        .withArgs(`${host}/api/dataverses/${alias}?key=${apiToken}`)
        .resolves(mockResponse)

      const response = await client.getDataverseInformation(alias)

      expect(response).to.be.deep.eq(expectedResponse)
    })

    it('should throw expected error', async () => {
      const alias = random.word()
      const errorMessage = random.words()
      const errorCode = random.number()
      axiosGetStub.rejects({ response: { status: errorCode, data: { message: errorMessage } } })

      let error: DataverseException = undefined

      await client.getDataverseInformation(alias).catch(e => error = e)

      expect(error).to.be.instanceOf(Error)
      expect(error.message).to.be.equal(errorMessage)
      expect(error.errorCode).to.be.equal(errorCode)

    })
  })

  describe('listDatasets', () => {
    it('should call axios with expected url', async () => {
      const dataverseAlias = random.word()

      await client.listDatasets(dataverseAlias)

      assert.calledOnce(axiosGetStub)
      assert.calledWithExactly(axiosGetStub, `${host}/api/dataverses/${dataverseAlias}/contents`, { headers: { 'X-Dataverse-key': apiToken } })
    })

    it('should call axios with expected headers when no apiToken provided', async () => {
      client = new DataverseClient(host)
      const alias = random.word()

      await client.listDatasets(alias)

      assert.calledOnce(axiosGetStub)
      assert.calledWithExactly(axiosGetStub, `${host}/api/dataverses/${alias}/contents`, { headers: { 'X-Dataverse-key': '' } })
    })

    it('should return expected response', async () => {
      const expectedResponse = {
        ...mockResponse
      }
      const alias = random.word()
      axiosGetStub
        .withArgs(`${host}/api/dataverses/${alias}/contents`, { headers: { 'X-Dataverse-key': apiToken } })
        .resolves(mockResponse)

      const response = await client.listDatasets(alias)

      expect(response).to.be.deep.eq(expectedResponse)
    })

    it('should throw expected error', async () => {
      const dataverseAlias = random.word()
      const errorMessage = random.words()
      const errorCode = random.number()
      axiosGetStub.rejects({ response: { status: errorCode, data: { message: errorMessage } } })

      let error: DataverseException = undefined

      await client.listDatasets(dataverseAlias).catch(e => error = e)

      expect(error).to.be.instanceOf(Error)
      expect(error.message).to.be.equal(errorMessage)
      expect(error.errorCode).to.be.equal(errorCode)

    })
  })

<<<<<<< HEAD
  // describe('addDataset', () => {
  //   const jsonFixture = JSON.parse(fs.readFileSync(`${__dirname}/fixtures/valid-dataset.json`, 'utf8').toString())
=======
  describe('addDataset', () => {
    const jsonFixture = JSON.stringify({
      'datasetVersion': {
        'metadataBlocks': {
          'citation': {
            'fields': [{
              'value': "Darwin's Finches",
              'typeClass': 'primitive',
              'multiple': false,
              'typeName': 'title'
            }
            ],
            'displayName': 'Citation Metadata'
          }
        }
      }
    })
>>>>>>> 0d8b4f0c

  //   it('should call axios with expected url', async () => {
  //     const dataverseAlias = random.word()

  //     await client.addDataset(dataverseAlias, jsonFixture)

<<<<<<< HEAD
  //     assert.calledOnce(axiosPostStub)
  //     assert.calledWithExactly(axiosPostStub, `${host}/api/dataverses/${dataverseAlias}/datasets`, jsonFixture, { headers: { 'X-Dataverse-key': apiToken } })
  //   })
=======
      assert.calledOnce(axiosPostStub)
      assert.calledWithExactly(axiosPostStub, `${host}/api/dataverses/${dataverseAlias}/datasets`, JSON.stringify(jsonFixture), { headers: { 'X-Dataverse-key': apiToken } })
    })
>>>>>>> 0d8b4f0c

  //   it('should call axios with expected headers when no apiToken provided', async () => {
  //     client = new DataverseClient(host)
  //     const dataverseAlias = random.word()

  //     await client.addDataset(dataverseAlias, jsonFixture)

<<<<<<< HEAD
  //     assert.calledOnce(axiosPostStub)
  //     assert.calledWithExactly(axiosPostStub, `${host}/api/dataverses/${dataverseAlias}/datasets`, jsonFixture, { headers: { 'X-Dataverse-key': '' } })
  //   })

  //   it('should return expected response', async () => {
  //     const expectedResponse = {
  //       ...mockResponse
  //     }
  //     const dataverseAlias = random.word()
  //     axiosGetStub
  //       .withArgs(`${host}/api/dataverses/${dataverseAlias}/datasets`, jsonFixture, { headers: { 'X-Dataverse-key': apiToken } })
  //       .resolves(mockResponse)
=======
      assert.calledOnce(axiosPostStub)
      assert.calledWithExactly(axiosPostStub, `${host}/api/dataverses/${dataverseAlias}/datasets`, JSON.stringify(jsonFixture), { headers: { 'X-Dataverse-key': '' } })
    })

    it('should return expected response', async () => {
      const expectedResponse = {
        ...mockResponse
      }
      const dataverseAlias = random.word()
      axiosPostStub
        .withArgs(`${host}/api/dataverses/${dataverseAlias}/datasets`, JSON.stringify(jsonFixture), { headers: { 'X-Dataverse-key': apiToken } })
        .resolves(mockResponse)
>>>>>>> 0d8b4f0c

  //     const response = await client.addDataset(dataverseAlias, jsonFixture)

  //     expect(response).to.be.deep.eq(expectedResponse)
  //   })

  //   it('should throw expected error', async () => {
  //     const dataverseAlias = random.word()
  //     const errorMessage = random.words()
  //     const errorCode = random.number()
  //     axiosPostStub.rejects({ response: { status: errorCode, data: { message: errorMessage } } })

  //     let error: DataverseException = undefined

  //     await client.addDataset(dataverseAlias, jsonFixture).catch(e => error = e)

<<<<<<< HEAD
  //     expect(error).to.be.instanceOf(Error)
  //     expect(error.message).to.be.equal(errorMessage)
  //     expect(error.errorCode).to.be.equal(errorCode)

  //   })
  // })
=======
      expect(error).to.be.instanceOf(Error)
      expect(error.message).to.be.equal(errorMessage)
      expect(error.errorCode).to.be.equal(errorCode)
    })
  })

  describe('addBasicDataset', () => {

    it('should call mapBasicDatasetInformation with expected input', async () => {
      const dataverseAlias = 'theam'
      const datasetInformation: BasicDatasetInformation = {
        title: 's',
        descriptions: [{ text: 'some ', date: '2019-09-09' }],
        authors: [
          {
            fullname: 'tester tests'
          }
        ],
        contact: [{ email: 'tai@theagilemonkeys.com', fullname: 'Tai Nguyen' }],
        subject: [DatasetSubjects.AGRICULTURAL_SCIENCE]
      }

      await client.addBasicDataset(dataverseAlias, datasetInformation)

      assert.calledOnce(mapBasicDatasetInformationStub)
      assert.calledWithExactly(mapBasicDatasetInformationStub, datasetInformation)
    })

    it('should call axios with expected url', async () => {
      const dataverseAlias = 'theam'
      const datasetInformation: BasicDatasetInformation = {
        title: 's',
        descriptions: [{ text: 'some ', date: '2019-09-09' }],
        authors: [
          {
            fullname: 'tester tests'
          }
        ],
        contact: [],
        subject: [DatasetSubjects.AGRICULTURAL_SCIENCE]
      }

      await client.addBasicDataset(dataverseAlias, datasetInformation)

      assert.calledOnce(axiosPostStub)
      assert.calledWithExactly(axiosPostStub, `${host}/api/dataverses/${dataverseAlias}/datasets`, JSON.stringify(mockDatasetInformation), {
        headers: {
          'X-Dataverse-key': apiToken,
          'Content-Type': 'application/json'
        }
      })
    })

    it('should return expected response', async () => {
      const expectedResponse = {
        ...mockResponse
      }
      const dataverseAlias = random.word()

      const datasetInformation: BasicDatasetInformation = {
        title: 's',
        descriptions: [{ text: 'some ', date: '2019-09-09' }],
        authors: [
          {
            fullname: 'tester tests'
          }
        ],
        contact: [],
        subject: [DatasetSubjects.AGRICULTURAL_SCIENCE]
      }

      axiosGetStub
        .withArgs(`${host}/api/dataverses/${dataverseAlias}/datasets`, JSON.stringify(mockDatasetInformation), { headers: { 'X-Dataverse-key': apiToken } })
        .resolves(mockResponse)

      const response = await client.addBasicDataset(dataverseAlias, datasetInformation)

      expect(response).to.be.deep.eq(expectedResponse)
    })

    it('should throw expected error', async () => {
      const dataverseAlias = random.word()
      const errorMessage = random.words()
      const errorCode = random.number()
      axiosPostStub.rejects({ response: { status: errorCode, data: { message: errorMessage } } })
      const datasetInformation: BasicDatasetInformation = {
        title: 's',
        descriptions: [{ text: 'some ', date: '2019-09-09' }],
        authors: [
          {
            fullname: 'tester tests'
          }
        ],
        contact: [],
        subject: [DatasetSubjects.AGRICULTURAL_SCIENCE]
      }

      let error: DataverseException = undefined

      await client.addBasicDataset(dataverseAlias, datasetInformation).catch(e => error = e)

      expect(error).to.be.instanceOf(Error)
      expect(error.message).to.be.equal(errorMessage)
      expect(error.errorCode).to.be.equal(errorCode)
    })
  })
>>>>>>> 0d8b4f0c

  describe('search', () => {
    it('should call axios with expected url and options', async () => {
      const query = random.word()
      const type: SearchType = SearchType.DATASET
      const expectedOptions: DataverseSearchOptions = {
        q: query,
        subtree: undefined,
        start: undefined,
        type,
        sort: undefined,
        order: undefined,
        'per_page': undefined,
        'show_entity_ids': undefined,
        'show_relevance': undefined
      }
      await client.search({ query, type })

      assert.calledOnce(axiosGetStub)
      assert.calledWithExactly(axiosGetStub, `${host}/api/search`, {
        params: expectedOptions
      })
    })

    it('should return expected response', async () => {
      const query = random.word()
      const expectedResponse = {
        ...mockResponse
      }
      axiosGetStub
        .withArgs(`${host}/api/search`)
        .resolves(mockResponse)

      const response = await client.search({ query })

      expect(response).to.be.deep.eq(expectedResponse)
    })

    it('should throw expected error', async () => {
      const query = random.word()
      const errorMessage = random.words()
      const errorCode = random.number()
      axiosGetStub.rejects({ response: { status: errorCode, data: { message: errorMessage } } })

      let error: DataverseException = undefined

      await client.search({ query }).catch(e => error = e)

      expect(error).to.be.instanceOf(Error)
      expect(error.message).to.be.equal(errorMessage)
      expect(error.errorCode).to.be.equal(errorCode)
    })

  })

  describe('getFile', () => {
    it('should call axios with expected url', async () => {
      const fileId: string = random.number().toString()

      await client.getFile(fileId)

      assert.calledOnce(axiosGetStub)
      assert.calledWithExactly(axiosGetStub, `${host}/api/access/datafile/${fileId}`, {
        headers: { 'X-Dataverse-key': apiToken },
        responseType: 'arraybuffer'
      })
    })

    it('should call axios with expected headers when no apiToken provided', async () => {
      client = new DataverseClient(host)
      const fileId: string = random.number().toString()

      await client.getFile(fileId)

      assert.calledOnce(axiosGetStub)
      assert.calledWithExactly(axiosGetStub, `${host}/api/access/datafile/${fileId}`, {
        headers: { 'X-Dataverse-key': '' },
        responseType: 'arraybuffer'
      })
    })

    it('should return expected response', async () => {
      const fileId: string = random.number().toString()
      const expectedResponse = {
        ...mockResponse
      }
      axiosGetStub
        .withArgs(`${host}/api/access/datafile/${fileId}`, {
          headers: { 'X-Dataverse-key': apiToken },
          responseType: 'arraybuffer'
        })
        .resolves(mockResponse)

      const response = await client.getFile(fileId)

      expect(response).to.be.deep.equal(expectedResponse)
    })

    it('should throw expected error', async () => {
      const fileId: string = random.number().toString()
      const errorMessage = random.words()
      const errorCode = random.number()
      axiosGetStub.rejects({ response: { status: errorCode, data: { message: errorMessage } } })

      let error: DataverseException = undefined

      await client.getFile(fileId).catch(e => error = e)

      expect(error).to.be.instanceOf(Error)
      expect(error.message).to.be.equal(errorMessage)
      expect(error.errorCode).to.be.equal(errorCode)
    })

  })

  describe('getFileMetadata', () => {
    it('should call axios with expected url', async () => {
      const fileId: string = random.number().toString()

      await client.getFileMetadata(fileId)

      assert.calledOnce(axiosGetStub)
      assert.calledWithExactly(axiosGetStub, `${host}/api/files/${fileId}/metadata/`, { headers: { 'X-Dataverse-key': apiToken } })
    })

    it('should call axios with expected headers when no apiToken provided', async () => {
      client = new DataverseClient(host)
      const fileId: string = random.number().toString()

      await client.getFileMetadata(fileId)

      assert.calledOnce(axiosGetStub)
      assert.calledWithExactly(axiosGetStub, `${host}/api/files/${fileId}/metadata/`, { headers: { 'X-Dataverse-key': '' } })
    })

    it('should return expected response', async () => {
      const fileId: string = random.number().toString()
      const expectedResponse = {
        ...mockResponse
      }
      axiosGetStub
        .withArgs(`${host}/api/files/${fileId}/metadata/`, { headers: { 'X-Dataverse-key': apiToken } })
        .resolves(mockResponse)

      const response = await client.getFileMetadata(fileId)

      expect(response).to.be.deep.equal(expectedResponse)
    })

    it('should throw expected error', async () => {
      const fileId: string = random.number().toString()
      const errorMessage = random.words()
      const errorCode = random.number()
      axiosGetStub.rejects({ response: { status: errorCode, data: { message: errorMessage } } })

      let error: DataverseException = undefined

      await client.getFileMetadata(fileId).catch(e => error = e)

      expect(error).to.be.instanceOf(Error)
      expect(error.message).to.be.equal(errorMessage)
      expect(error.errorCode).to.be.equal(errorCode)

    })

    describe('Draft version', () => {
      it('should call axios with expected url', async () => {
        const fileId: string = random.number().toString()

        await client.getFileMetadata(fileId, true)

        assert.calledOnce(axiosGetStub)
        assert.calledWithExactly(axiosGetStub, `${host}/api/files/${fileId}/metadata/draft`, { headers: { 'X-Dataverse-key': apiToken } })
      })

      it('should call axios with expected headers when no apiToken provided', async () => {
        client = new DataverseClient(host)
        const fileId: string = random.number().toString()

        await client.getFileMetadata(fileId, true)

        assert.calledOnce(axiosGetStub)
        assert.calledWithExactly(axiosGetStub, `${host}/api/files/${fileId}/metadata/draft`, { headers: { 'X-Dataverse-key': '' } })
      })

      it('should return expected response', async () => {
        const fileId: string = random.number().toString()
        const expectedResponse = {
          ...mockResponse
        }
        axiosGetStub
          .withArgs(`${host}/api/files/${fileId}/metadata/draft`, { headers: { 'X-Dataverse-key': apiToken } })
          .resolves(mockResponse)

        const response = await client.getFileMetadata(fileId, true)

        expect(response).to.be.deep.equal(expectedResponse)
      })

      it('should throw expected error', async () => {
        const fileId: string = random.number().toString()
        const errorMessage = random.words()
        const errorCode = random.number()
        axiosGetStub.rejects({ response: { status: errorCode, data: { message: errorMessage } } })

        let error: DataverseException = undefined

        await client.getFileMetadata(fileId, true).catch(e => error = e)

        expect(error).to.be.instanceOf(Error)
        expect(error.message).to.be.equal(errorMessage)
        expect(error.errorCode).to.be.equal(errorCode)
      })

    })
  })

  describe('getLatestDatasetInformation', () => {
    it('should call axios with expected url', async () => {
      const datasetId: string = random.number().toString()

      await client.getLatestDatasetInformation(datasetId)

      assert.calledOnce(axiosGetStub)
      assert.calledWithExactly(axiosGetStub, `${host}/api/datasets/${datasetId}`, { headers: { 'X-Dataverse-key': apiToken } })
    })

    it('should call axios with expected headers when no apiToken provided', async () => {
      client = new DataverseClient(host)
      const datasetId: string = random.number().toString()

      await client.getLatestDatasetInformation(datasetId)

      assert.calledOnce(axiosGetStub)
      assert.calledWithExactly(axiosGetStub, `${host}/api/datasets/${datasetId}`, { headers: { 'X-Dataverse-key': '' } })
    })

    it('should return expected response', async () => {
      const datasetId: string = random.number().toString()
      const expectedResponse = {
        ...mockResponse
      }
      axiosGetStub
        .withArgs(`${host}/api/datasets/${datasetId}`, { headers: { 'X-Dataverse-key': apiToken } })
        .resolves(mockResponse)

      const response = await client.getLatestDatasetInformation(datasetId)

      expect(response).to.be.deep.equal(expectedResponse)
    })

    it('should throw expected error', async () => {
      const datasetId: string = random.number().toString()
      const errorMessage = random.words()
      const errorCode = random.number()
      axiosGetStub.rejects({ response: { status: errorCode, data: { message: errorMessage } } })

      let error: DataverseException = undefined

      await client.getLatestDatasetInformation(datasetId).catch(e => error = e)

      expect(error).to.be.instanceOf(Error)
      expect(error.message).to.be.equal(errorMessage)
      expect(error.errorCode).to.be.equal(errorCode)
    })
  })

  describe('getDatasetVersions', () => {
    it('should call axios with expected url', async () => {
      const datasetId: string = random.number().toString()

      await client.getDatasetVersions(datasetId)

      assert.calledOnce(axiosGetStub)
      assert.calledWithExactly(axiosGetStub, `${host}/api/datasets/${datasetId}/versions`, { headers: { 'X-Dataverse-key': apiToken } })
    })

    it('should call axios with expected headers when no apiToken provided', async () => {
      client = new DataverseClient(host)
      const datasetId: string = random.number().toString()

      await client.getDatasetVersions(datasetId)

      assert.calledOnce(axiosGetStub)
      assert.calledWithExactly(axiosGetStub, `${host}/api/datasets/${datasetId}/versions`, { headers: { 'X-Dataverse-key': '' } })
    })

    it('should return expected response', async () => {
      const datasetId: string = random.number().toString()
      const expectedResponse = {
        ...mockResponse
      }
      axiosGetStub
        .withArgs(`${host}/api/datasets/${datasetId}/versions`, { headers: { 'X-Dataverse-key': apiToken } })
        .resolves(mockResponse)

      const response = await client.getDatasetVersions(datasetId)

      expect(response).to.be.deep.equal(expectedResponse)
    })

    it('should throw expected error', async () => {
      const datasetId: string = random.number().toString()
      const errorMessage = random.words()
      const errorCode = random.number()
      axiosGetStub.rejects({ response: { status: errorCode, data: { message: errorMessage } } })

      let error: DataverseException = undefined

      await client.getDatasetVersions(datasetId).catch(e => error = e)

      expect(error).to.be.instanceOf(Error)
      expect(error.message).to.be.equal(errorMessage)
      expect(error.errorCode).to.be.equal(errorCode)
    })
  })

  describe('getDatasetVersion', () => {
    it('should call axios with expected url', async () => {
      const datasetId: string = random.number().toString()
      const version: string = random.number().toString()

      await client.getDatasetVersion(datasetId, version)

      assert.calledOnce(axiosGetStub)
      assert.calledWithExactly(axiosGetStub, `${host}/api/datasets/${datasetId}/versions/${version}`, { headers: { 'X-Dataverse-key': apiToken } })
    })

    it('should call axios with expected headers when no apiToken provided', async () => {
      client = new DataverseClient(host)
      const datasetId: string = random.number().toString()
      const version: string = random.number().toString()

      await client.getDatasetVersion(datasetId, version)

      assert.calledOnce(axiosGetStub)
      assert.calledWithExactly(axiosGetStub, `${host}/api/datasets/${datasetId}/versions/${version}`, { headers: { 'X-Dataverse-key': '' } })
    })

    it('should return expected response', async () => {
      const datasetId: string = random.number().toString()
      const version: string = random.number().toString()
      const expectedResponse = {
        ...mockResponse
      }
      axiosGetStub
        .withArgs(`${host}/api/datasets/${datasetId}/versions/${version}`, { headers: { 'X-Dataverse-key': apiToken } })
        .resolves(mockResponse)

      const response = await client.getDatasetVersion(datasetId, version)

      expect(response).to.be.deep.equal(expectedResponse)
    })

    it('should throw expected error', async () => {
      const datasetId: string = random.number().toString()
      const version: string = random.number().toString()
      const errorMessage = random.words()
      const errorCode = random.number()
      axiosGetStub.rejects({ response: { status: errorCode, data: { message: errorMessage } } })

      let error: DataverseException = undefined

      await client.getDatasetVersion(datasetId, version).catch(e => error = e)

      expect(error).to.be.instanceOf(Error)
      expect(error.message).to.be.equal(errorMessage)
      expect(error.errorCode).to.be.equal(errorCode)
    })
  })

  describe('getDatasetThumbnail', () => {
    it('should call axios with expected url', async () => {
      const datasetId: string = random.number().toString()

      await client.getDatasetThumbnail(datasetId)

      assert.calledOnce(axiosGetStub)
      assert.calledWithExactly(axiosGetStub, `${host}/api/datasets/${datasetId}/thumbnail`, {
        headers: { 'X-Dataverse-key': apiToken },
        responseType: 'arraybuffer'
      })
    })

    it('should call axios with expected headers when no apiToken provided', async () => {
      client = new DataverseClient(host)
      const datasetId: string = random.number().toString()

      await client.getDatasetThumbnail(datasetId)

      assert.calledOnce(axiosGetStub)
      assert.calledWithExactly(axiosGetStub, `${host}/api/datasets/${datasetId}/thumbnail`, {
        headers: { 'X-Dataverse-key': '' },
        responseType: 'arraybuffer'
      })
    })

    it('should return expected response', async () => {
      const datasetId: string = random.number().toString()
      const expectedResponse = {
        ...mockResponse
      }
      axiosGetStub
        .withArgs(`${host}/api/datasets/${datasetId}/thumbnail`, { headers: { 'X-Dataverse-key': apiToken } })
        .resolves(mockResponse)

      const response = await client.getDatasetThumbnail(datasetId)

      expect(response).to.be.deep.equal(expectedResponse)
    })

    it('should throw expected error', async () => {
      const datasetId: string = random.number().toString()
      const errorMessage = random.words()
      const errorCode = random.number()
      axiosGetStub.rejects({ response: { status: errorCode, data: { message: errorMessage } } })

      let error: DataverseException = undefined

      await client.getDatasetThumbnail(datasetId).catch(e => error = e)

      expect(error).to.be.instanceOf(Error)
      expect(error.message).to.be.equal(errorMessage)
      expect(error.errorCode).to.be.equal(errorCode)
    })
  })

  describe('uploadDatasetThumbnail', () => {
    it('should return expected response', async () => {
      client = new DataverseClient('https://demo.dataverse.org', '9066b5a4-b89d-41d2-b389-6078c54f196a')
      const datasetId = '389610'
      const successCode = 200

      let imgFile = fs.createReadStream('/Users/mack/Downloads/theam.png')

      const result = await client.uploadDatasetThumbnail(datasetId, imgFile)

      expect(result.statusCode).to.be.equal(successCode)
      expect(result.body).to.contain("Thumbnail is now data:image/png;base64")
    })
  })

  describe('listDataverseRoleAssignments', () => {
    it('should call axios with expected url', async () => {
      const alias = random.word()

      await client.listDataverseRoleAssignments(alias)

      assert.calledOnce(axiosGetStub)
      assert.calledWithExactly(axiosGetStub, `${host}/api/dataverses/${alias}/assignments`, { headers: { 'X-Dataverse-key': apiToken } })
    })

    it('should call axios with expected headers when no apiToken provided', async () => {
      client = new DataverseClient(host)
      const alias = random.word()

      await client.listDataverseRoleAssignments(alias)

      assert.calledOnce(axiosGetStub)
      assert.calledWithExactly(axiosGetStub, `${host}/api/dataverses/${alias}/assignments`, { headers: { 'X-Dataverse-key': '' } })
    })

    it('should return expected response', async () => {
      const alias = random.word()
      const expectedResponse = {
        ...mockResponse
      }
      axiosGetStub
        .withArgs(`${host}/api/dataverses/${alias}/assignments`, { headers: { 'X-Dataverse-key': apiToken } })
        .resolves(mockResponse)

      const result = await client.listDataverseRoleAssignments(alias)

      expect(result).to.be.deep.equal(expectedResponse)
    })

    it('should throw expected error', async () => {
      const alias = random.word()
      const errorMessage = random.words()
      const errorCode = random.number()
      axiosGetStub.rejects({ response: { status: errorCode, data: { message: errorMessage } } })

      let error: DataverseException = undefined

      await client.listDataverseRoleAssignments(alias).catch(e => error = e)

      expect(error).to.be.instanceOf(Error)
      expect(error.message).to.be.equal(errorMessage)
      expect(error.errorCode).to.be.equal(errorCode)
    })

  })

  describe('getMetric', () => {
    it('should call getMetricByCountry with expected input', async () => {
      const datasetId: string = random.number().toString()
      const yearMonth = '201901'
      const getMetricByCountryStub: SinonStub = sandbox.stub(DataverseClient.prototype, 'getMetricByCountry')

      await client.getMetric(datasetId, DataverseMetricType.VIEWS_TOTAL, yearMonth)

      assert.calledOnce(getMetricByCountryStub)
      assert.calledWithExactly(getMetricByCountryStub, datasetId, DataverseMetricType.VIEWS_TOTAL, undefined, yearMonth)
    })

    it('should call getMetricByCountry with expected input when no year provided', async () => {
      const datasetId: string = random.number().toString()
      const getMetricByCountryStub: SinonStub = sandbox.stub(DataverseClient.prototype, 'getMetricByCountry')

      await client.getMetric(datasetId, DataverseMetricType.DOWNLOADS_TOTAL)

      assert.calledOnce(getMetricByCountryStub)
      assert.calledWithExactly(getMetricByCountryStub, datasetId, DataverseMetricType.DOWNLOADS_TOTAL, undefined, undefined)
    })
  })

  describe('getMetricByCountry', () => {
    it('should call axios with expected url', async () => {
      const datasetId: string = random.number().toString()
      const metricType: DataverseMetricType = DataverseMetricType.DOWNLOADS_UNIQUE

      await client.getMetricByCountry(datasetId, metricType)

      assert.calledOnce(axiosGetStub)
      assert.calledWithExactly(axiosGetStub, `${host}/api/datasets/${datasetId}/makeDataCount/${metricType}`, { headers: { 'X-Dataverse-key': apiToken } })
    })

    it('should call axios with expected headers when no apiToken provided', async () => {
      client = new DataverseClient(host)
      const datasetId: string = random.number().toString()
      const metricType: DataverseMetricType = DataverseMetricType.DOWNLOADS_UNIQUE

      await client.getMetricByCountry(datasetId, metricType)

      assert.calledOnce(axiosGetStub)
      assert.calledWithExactly(axiosGetStub, `${host}/api/datasets/${datasetId}/makeDataCount/${metricType}`, { headers: { 'X-Dataverse-key': '' } })
    })

    it('should return expected response', async () => {
      const datasetId: string = random.number().toString()
      const metricType: DataverseMetricType = DataverseMetricType.DOWNLOADS_UNIQUE
      const expectedResponse = {
        ...mockResponse
      }
      axiosGetStub
        .withArgs(`${host}/api/datasets/${datasetId}/makeDataCount/${metricType}`, { headers: { 'X-Dataverse-key': apiToken } })
        .resolves(mockResponse)

      const result = await client.getMetricByCountry(datasetId, metricType)

      expect(result).to.be.deep.equal(expectedResponse)
    })

    describe('date provided', () => {
      it('should call axios with expected url', async () => {
        const datasetId: string = random.number().toString()
        const metricType: DataverseMetricType = DataverseMetricType.DOWNLOADS_UNIQUE
        const date = '201901'
        await client.getMetricByCountry(datasetId, metricType, undefined, date)

        assert.calledOnce(axiosGetStub)
        assert.calledWithExactly(axiosGetStub, `${host}/api/datasets/${datasetId}/makeDataCount/${metricType}/${date}`, { headers: { 'X-Dataverse-key': apiToken } })
      })
    })

    describe('country provided', () => {
      it('should call axios with expected url', async () => {
        const datasetId: string = random.number().toString()
        const metricType: DataverseMetricType = DataverseMetricType.DOWNLOADS_UNIQUE
        const countryCode = 'US'
        await client.getMetricByCountry(datasetId, metricType, countryCode, undefined)

        assert.calledOnce(axiosGetStub)
        assert.calledWithExactly(axiosGetStub, `${host}/api/datasets/${datasetId}/makeDataCount/${metricType}?country=${countryCode}`, { headers: { 'X-Dataverse-key': apiToken } })
      })
    })

    describe('date and country provided', () => {
      it('should call axios with expected url', async () => {
        const datasetId: string = random.number().toString()
        const metricType: DataverseMetricType = DataverseMetricType.DOWNLOADS_UNIQUE
        const date = '201901'
        const countryCode = 'US'
        await client.getMetricByCountry(datasetId, metricType, countryCode, date)

        assert.calledOnce(axiosGetStub)
        assert.calledWithExactly(axiosGetStub, `${host}/api/datasets/${datasetId}/makeDataCount/${metricType}/${date}?country=${countryCode}`, { headers: { 'X-Dataverse-key': apiToken } })
      })
    })

    it('should throw expected error', async () => {
      const datasetId: string = random.number().toString()
      const metricType: DataverseMetricType = DataverseMetricType.DOWNLOADS_UNIQUE
      const errorMessage = random.words()
      const errorCode = random.number()
      axiosGetStub.rejects({ response: { status: errorCode, data: { message: errorMessage } } })

      let error: DataverseException = undefined

      await client.getMetricByCountry(datasetId, metricType).catch(e => error = e)

      expect(error).to.be.instanceOf(Error)
      expect(error.message).to.be.equal(errorMessage)
      expect(error.errorCode).to.be.equal(errorCode)
    })
  })
})<|MERGE_RESOLUTION|>--- conflicted
+++ resolved
@@ -8,6 +8,7 @@
 import { DatasetSubjects } from '../src/@types/datasetSubjects'
 import { BasicDatasetInformation } from '../src/@types/basicDataset'
 import { DatasetUtil } from '../src/utils/datasetUtil'
+import fs from 'fs'
 
 describe('DataverseClient', () => {
   const sandbox: SinonSandbox = createSandbox()
@@ -20,7 +21,7 @@
   let mockDatasetInformation: object
 
   let axiosGetStub: SinonStub
-  // let axiosPostStub: SinonStub
+  let axiosPostStub: SinonStub
 
   let mapBasicDatasetInformationStub: SinonStub
 
@@ -52,13 +53,9 @@
     }
 
     axiosGetStub = sandbox.stub(axios, 'get').resolves(mockResponse)
-<<<<<<< HEAD
-    // axiosPostStub = sandbox.stub(axios, 'post').resolves(mockResponse)
-=======
     axiosPostStub = sandbox.stub(axios, 'post').resolves(mockResponse)
 
     mapBasicDatasetInformationStub = sandbox.stub(DatasetUtil, 'mapBasicDatasetInformation').returns(mockDatasetInformation)
->>>>>>> 0d8b4f0c
   })
 
   afterEach(() => {
@@ -167,10 +164,6 @@
     })
   })
 
-<<<<<<< HEAD
-  // describe('addDataset', () => {
-  //   const jsonFixture = JSON.parse(fs.readFileSync(`${__dirname}/fixtures/valid-dataset.json`, 'utf8').toString())
-=======
   describe('addDataset', () => {
     const jsonFixture = JSON.stringify({
       'datasetVersion': {
@@ -188,43 +181,22 @@
         }
       }
     })
->>>>>>> 0d8b4f0c
-
-  //   it('should call axios with expected url', async () => {
-  //     const dataverseAlias = random.word()
-
-  //     await client.addDataset(dataverseAlias, jsonFixture)
-
-<<<<<<< HEAD
-  //     assert.calledOnce(axiosPostStub)
-  //     assert.calledWithExactly(axiosPostStub, `${host}/api/dataverses/${dataverseAlias}/datasets`, jsonFixture, { headers: { 'X-Dataverse-key': apiToken } })
-  //   })
-=======
+
+    it('should call axios with expected url', async () => {
+      const dataverseAlias = random.word()
+
+      await client.addDataset(dataverseAlias, jsonFixture)
+
       assert.calledOnce(axiosPostStub)
       assert.calledWithExactly(axiosPostStub, `${host}/api/dataverses/${dataverseAlias}/datasets`, JSON.stringify(jsonFixture), { headers: { 'X-Dataverse-key': apiToken } })
     })
->>>>>>> 0d8b4f0c
-
-  //   it('should call axios with expected headers when no apiToken provided', async () => {
-  //     client = new DataverseClient(host)
-  //     const dataverseAlias = random.word()
-
-  //     await client.addDataset(dataverseAlias, jsonFixture)
-
-<<<<<<< HEAD
-  //     assert.calledOnce(axiosPostStub)
-  //     assert.calledWithExactly(axiosPostStub, `${host}/api/dataverses/${dataverseAlias}/datasets`, jsonFixture, { headers: { 'X-Dataverse-key': '' } })
-  //   })
-
-  //   it('should return expected response', async () => {
-  //     const expectedResponse = {
-  //       ...mockResponse
-  //     }
-  //     const dataverseAlias = random.word()
-  //     axiosGetStub
-  //       .withArgs(`${host}/api/dataverses/${dataverseAlias}/datasets`, jsonFixture, { headers: { 'X-Dataverse-key': apiToken } })
-  //       .resolves(mockResponse)
-=======
+
+    it('should call axios with expected headers when no apiToken provided', async () => {
+      client = new DataverseClient(host)
+      const dataverseAlias = random.word()
+
+      await client.addDataset(dataverseAlias, jsonFixture)
+
       assert.calledOnce(axiosPostStub)
       assert.calledWithExactly(axiosPostStub, `${host}/api/dataverses/${dataverseAlias}/datasets`, JSON.stringify(jsonFixture), { headers: { 'X-Dataverse-key': '' } })
     })
@@ -237,31 +209,22 @@
       axiosPostStub
         .withArgs(`${host}/api/dataverses/${dataverseAlias}/datasets`, JSON.stringify(jsonFixture), { headers: { 'X-Dataverse-key': apiToken } })
         .resolves(mockResponse)
->>>>>>> 0d8b4f0c
-
-  //     const response = await client.addDataset(dataverseAlias, jsonFixture)
-
-  //     expect(response).to.be.deep.eq(expectedResponse)
-  //   })
-
-  //   it('should throw expected error', async () => {
-  //     const dataverseAlias = random.word()
-  //     const errorMessage = random.words()
-  //     const errorCode = random.number()
-  //     axiosPostStub.rejects({ response: { status: errorCode, data: { message: errorMessage } } })
-
-  //     let error: DataverseException = undefined
-
-  //     await client.addDataset(dataverseAlias, jsonFixture).catch(e => error = e)
-
-<<<<<<< HEAD
-  //     expect(error).to.be.instanceOf(Error)
-  //     expect(error.message).to.be.equal(errorMessage)
-  //     expect(error.errorCode).to.be.equal(errorCode)
-
-  //   })
-  // })
-=======
+
+      const response = await client.addDataset(dataverseAlias, jsonFixture)
+
+      expect(response).to.be.deep.eq(expectedResponse)
+    })
+
+    it('should throw expected error', async () => {
+      const dataverseAlias = random.word()
+      const errorMessage = random.words()
+      const errorCode = random.number()
+      axiosPostStub.rejects({ response: { status: errorCode, data: { message: errorMessage } } })
+
+      let error: DataverseException = undefined
+
+      await client.addDataset(dataverseAlias, jsonFixture).catch(e => error = e)
+
       expect(error).to.be.instanceOf(Error)
       expect(error.message).to.be.equal(errorMessage)
       expect(error.errorCode).to.be.equal(errorCode)
@@ -269,7 +232,6 @@
   })
 
   describe('addBasicDataset', () => {
-
     it('should call mapBasicDatasetInformation with expected input', async () => {
       const dataverseAlias = 'theam'
       const datasetInformation: BasicDatasetInformation = {
@@ -368,7 +330,6 @@
       expect(error.errorCode).to.be.equal(errorCode)
     })
   })
->>>>>>> 0d8b4f0c
 
   describe('search', () => {
     it('should call axios with expected url and options', async () => {
@@ -802,12 +763,12 @@
       const datasetId = '389610'
       const successCode = 200
 
-      let imgFile = fs.createReadStream('/Users/mack/Downloads/theam.png')
+      const imgFile = fs.createReadStream('/Users/mack/Downloads/theam.png')
 
       const result = await client.uploadDatasetThumbnail(datasetId, imgFile)
 
       expect(result.statusCode).to.be.equal(successCode)
-      expect(result.body).to.contain("Thumbnail is now data:image/png;base64")
+      expect(result.body).to.contain('Thumbnail is now data:image/png;base64')
     })
   })
 
