--- conflicted
+++ resolved
@@ -3,12 +3,9 @@
 import { DataverseHeaders } from './@types/dataverseHeaders'
 import { DataverseException } from './exceptions/dataverseException'
 import { DataverseMetricType } from './@types/dataverseMetricType'
-<<<<<<< HEAD
-const request = require('request-promise')
-=======
 import { BasicDatasetInformation } from './@types/basicDataset'
 import { DatasetUtil } from './utils/datasetUtil'
->>>>>>> 0d8b4f0c
+import request from 'request-promise'
 
 export class DataverseClient {
   private readonly host: string
@@ -128,14 +125,8 @@
     })
   }
 
-<<<<<<< HEAD
-  private async postRequest(url: string, data: string | object, options: { params?: object, headers?: any } = { headers: this.getHeaders() }) {
-    return await axios.post(url, data, options).catch(error => {
-      console.log(error)
-=======
   private async postRequest(url: string, data: string | object, options: { params?: object, headers?: DataverseHeaders } = { headers: this.getHeaders() }) {
     return await axios.post(url, JSON.stringify(data), options).catch(error => {
->>>>>>> 0d8b4f0c
       throw new DataverseException(error.response.status, error.response.data.message)
     })
   }
